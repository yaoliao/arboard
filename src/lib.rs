/*
Copyright 2016 Avraham Weinstock

Licensed under the Apache License, Version 2.0 (the "License");
you may not use this file except in compliance with the License.
You may obtain a copy of the License at

   http://www.apache.org/licenses/LICENSE-2.0

Unless required by applicable law or agreed to in writing, software
distributed under the License is distributed on an "AS IS" BASIS,
WITHOUT WARRANTIES OR CONDITIONS OF ANY KIND, either express or implied.
See the License for the specific language governing permissions and
limitations under the License.
*/

#![crate_name = "arboard"]
#![crate_type = "lib"]
#![crate_type = "dylib"]
#![crate_type = "rlib"]

<<<<<<< HEAD
#[cfg(all(
    unix,
    not(any(target_os = "macos", target_os = "android", target_os = "emscripten"))
))]
extern crate image;
#[cfg(all(
    unix,
    not(any(target_os = "macos", target_os = "android", target_os = "emscripten"))
))]
extern crate libc;
#[cfg(all(
    unix,
    not(any(target_os = "macos", target_os = "android", target_os = "emscripten"))
))]
extern crate xcb;
#[cfg(all(
    unix,
    not(any(target_os = "macos", target_os = "android", target_os = "emscripten"))
))]
#[macro_use]
extern crate lazy_static;
=======
#[cfg(all(unix, not(any(target_os = "macos", target_os = "android", target_os = "emscripten"))))]
extern crate x11_clipboard as x11_clipboard_crate;
>>>>>>> e4545b22

#[cfg(windows)]
extern crate byteorder;
#[cfg(windows)]
extern crate clipboard_win;
#[cfg(windows)]
extern crate image;

#[cfg(target_os = "macos")]
#[macro_use]
extern crate objc;
#[cfg(target_os = "macos")]
<<<<<<< HEAD
=======
extern crate core_graphics;
#[cfg(target_os = "macos")]
>>>>>>> e4545b22
extern crate objc_foundation;
#[cfg(target_os = "macos")]
extern crate objc_id;

mod common;
<<<<<<< HEAD
pub use common::ClipboardProvider;
pub use common::ImageData;

#[cfg(all(
    unix,
    not(any(target_os = "macos", target_os = "android", target_os = "emscripten"))
))]
=======
pub use common::ClipboardContent;
pub use common::ClipboardProvider;
pub use common::ImageData;

#[cfg(all(unix, not(any(target_os = "macos", target_os = "android", target_os = "emscripten"))))]
>>>>>>> e4545b22
pub mod x11_clipboard;

#[cfg(windows)]
pub mod windows_clipboard;

#[cfg(target_os = "macos")]
pub mod osx_clipboard;

<<<<<<< HEAD
#[cfg(all(
    unix,
    not(any(target_os = "macos", target_os = "android", target_os = "emscripten"))
))]
=======
#[cfg(all(unix, not(any(target_os = "macos", target_os = "android", target_os = "emscripten"))))]
>>>>>>> e4545b22
pub type ClipboardContext = x11_clipboard::X11ClipboardContext;
#[cfg(windows)]
pub type ClipboardContext = windows_clipboard::WindowsClipboardContext;
#[cfg(target_os = "macos")]
pub type ClipboardContext = osx_clipboard::OSXClipboardContext;

#[test]
fn test_text() {
	let mut ctx = ClipboardContext::new().unwrap();
	ctx.set_text("some string".to_owned()).unwrap();
	assert!(ctx.get_text().unwrap() == "some string");
}<|MERGE_RESOLUTION|>--- conflicted
+++ resolved
@@ -19,7 +19,6 @@
 #![crate_type = "dylib"]
 #![crate_type = "rlib"]
 
-<<<<<<< HEAD
 #[cfg(all(
     unix,
     not(any(target_os = "macos", target_os = "android", target_os = "emscripten"))
@@ -41,10 +40,6 @@
 ))]
 #[macro_use]
 extern crate lazy_static;
-=======
-#[cfg(all(unix, not(any(target_os = "macos", target_os = "android", target_os = "emscripten"))))]
-extern crate x11_clipboard as x11_clipboard_crate;
->>>>>>> e4545b22
 
 #[cfg(windows)]
 extern crate byteorder;
@@ -57,17 +52,13 @@
 #[macro_use]
 extern crate objc;
 #[cfg(target_os = "macos")]
-<<<<<<< HEAD
-=======
 extern crate core_graphics;
 #[cfg(target_os = "macos")]
->>>>>>> e4545b22
 extern crate objc_foundation;
 #[cfg(target_os = "macos")]
 extern crate objc_id;
 
 mod common;
-<<<<<<< HEAD
 pub use common::ClipboardProvider;
 pub use common::ImageData;
 
@@ -75,13 +66,6 @@
     unix,
     not(any(target_os = "macos", target_os = "android", target_os = "emscripten"))
 ))]
-=======
-pub use common::ClipboardContent;
-pub use common::ClipboardProvider;
-pub use common::ImageData;
-
-#[cfg(all(unix, not(any(target_os = "macos", target_os = "android", target_os = "emscripten"))))]
->>>>>>> e4545b22
 pub mod x11_clipboard;
 
 #[cfg(windows)]
@@ -90,14 +74,10 @@
 #[cfg(target_os = "macos")]
 pub mod osx_clipboard;
 
-<<<<<<< HEAD
 #[cfg(all(
     unix,
     not(any(target_os = "macos", target_os = "android", target_os = "emscripten"))
 ))]
-=======
-#[cfg(all(unix, not(any(target_os = "macos", target_os = "android", target_os = "emscripten"))))]
->>>>>>> e4545b22
 pub type ClipboardContext = x11_clipboard::X11ClipboardContext;
 #[cfg(windows)]
 pub type ClipboardContext = windows_clipboard::WindowsClipboardContext;
